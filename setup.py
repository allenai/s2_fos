import os
import setuptools


DIR = os.path.dirname(os.path.realpath(__file__))
PROJECT_NAME = open(os.path.join(DIR, "PROJECT_NAME.txt"), "r").read().strip()

# DO NOT CHANGE: required by the s2agemaker template,
s2agemaker_requirements = [
    "gunicorn",
    "uvicorn[standard]",
    "pydantic",
    "fastapi",
    "click",
    "python-json-logger",
]

# Add your python dependencies
model_requirements = ["numpy", "sklearn"]

dev_requirements = ["pytest", "mypy", "black", "requests", "types-requests"]

setuptools.setup(
<<<<<<< HEAD
    name="s2-fos",
    version="0.0.1",
    description="S2's paper Field of Study classifier",
    url="https://github.com/allenai/s2-fos/",
=======
    name=PROJECT_NAME,
    version="0.0.1",
    description="Describe your model here",
    url="https://github.com/allenai/s2agemaker-template/",
>>>>>>> 80738b2f
    packages=setuptools.find_packages(),
    install_requires=s2agemaker_requirements + model_requirements,
    extras_require={"dev": dev_requirements},
    python_requires="~= 3.8",
)<|MERGE_RESOLUTION|>--- conflicted
+++ resolved
@@ -21,17 +21,10 @@
 dev_requirements = ["pytest", "mypy", "black", "requests", "types-requests"]
 
 setuptools.setup(
-<<<<<<< HEAD
-    name="s2-fos",
+    name=PROJECT_NAME,
     version="0.0.1",
     description="S2's paper Field of Study classifier",
     url="https://github.com/allenai/s2-fos/",
-=======
-    name=PROJECT_NAME,
-    version="0.0.1",
-    description="Describe your model here",
-    url="https://github.com/allenai/s2agemaker-template/",
->>>>>>> 80738b2f
     packages=setuptools.find_packages(),
     install_requires=s2agemaker_requirements + model_requirements,
     extras_require={"dev": dev_requirements},
